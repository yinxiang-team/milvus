--- conflicted
+++ resolved
@@ -440,11 +440,7 @@
         status = BackgroundMergeFiles(table_id);
         if (!status.ok()) {
             ENGINE_LOG_ERROR << "Merge files for table " << table_id << " failed: " << status.ToString();
-<<<<<<< HEAD
-            return;
-=======
             continue;//let other table get chance to merge
->>>>>>> 49c86286
         }
     }
 
