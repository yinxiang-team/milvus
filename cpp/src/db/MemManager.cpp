/*******************************************************************************
 * Copyright 上海赜睿信息科技有限公司(Zilliz) - All Rights Reserved
 * Unauthorized copying of this file, via any medium is strictly prohibited.
 * Proprietary and confidential.
 ******************************************************************************/
#include "MemManager.h"
#include "Meta.h"
#include "MetaConsts.h"
#include "EngineFactory.h"
#include "metrics/Metrics.h"
#include "Log.h"

#include <iostream>
#include <sstream>
#include <thread>
#include <easylogging++.h>


namespace zilliz {
namespace milvus {
namespace engine {

MemVectors::MemVectors(const std::shared_ptr<meta::Meta> &meta_ptr,
                       const meta::TableFileSchema &schema, const Options &options)
    : meta_(meta_ptr),
      options_(options),
      schema_(schema),
      id_generator_(new SimpleIDGenerator()),
      active_engine_(EngineFactory::Build(schema_.dimension_, schema_.location_, (EngineType) schema_.engine_type_)) {
}


Status MemVectors::Add(size_t n_, const float *vectors_, IDNumbers &vector_ids_) {
    if (active_engine_ == nullptr) {
        return Status::Error("index engine is null");
    }

    auto start_time = METRICS_NOW_TIME;
    id_generator_->GetNextIDNumbers(n_, vector_ids_);
    Status status = active_engine_->AddWithIds(n_, vectors_, vector_ids_.data());
    auto end_time = METRICS_NOW_TIME;
    auto total_time = METRICS_MICROSECONDS(start_time, end_time);
    server::Metrics::GetInstance().AddVectorsPerSecondGaugeSet(static_cast<int>(n_),
                                                               static_cast<int>(schema_.dimension_),
                                                               total_time);

    return status;
}

size_t MemVectors::RowCount() const {
    if (active_engine_ == nullptr) {
        return 0;
    }

    return active_engine_->Count();
}

size_t MemVectors::Size() const {
    if (active_engine_ == nullptr) {
        return 0;
    }

    return active_engine_->Size();
}

Status MemVectors::Serialize(std::string &table_id) {
    if (active_engine_ == nullptr) {
        return Status::Error("index engine is null");
    }

    table_id = schema_.table_id_;
    auto size = Size();
    auto start_time = METRICS_NOW_TIME;
    active_engine_->Serialize();
    auto end_time = METRICS_NOW_TIME;
    auto total_time = METRICS_MICROSECONDS(start_time, end_time);
    schema_.size_ = size;

    server::Metrics::GetInstance().DiskStoreIOSpeedGaugeSet(size / total_time);

    schema_.file_type_ = (size >= options_.index_trigger_size) ?
                         meta::TableFileSchema::TO_INDEX : meta::TableFileSchema::RAW;

    auto status = meta_->UpdateTableFile(schema_);

<<<<<<< HEAD
    LOG(DEBUG) << "New " << ((schema_.file_type_ == meta::TableFileSchema::RAW) ? "raw" : "to_index")
               << " file " << schema_.file_id_ << " of size " << (double) (active_engine_->Size()) / (double) meta::M
               << " M";
=======
    ENGINE_LOG_DEBUG << "New " << ((schema_.file_type_ == meta::TableFileSchema::RAW) ? "raw" : "to_index")
               << " file " << schema_.file_id_ << " of size " << active_engine_->Size() << " bytes";
>>>>>>> a7766318

    if(options_.insert_cache_immediately_) {
        active_engine_->Cache();
    }

    return status;
}

MemVectors::~MemVectors() {
    if (id_generator_ != nullptr) {
        delete id_generator_;
        id_generator_ = nullptr;
    }
}

/*
 * MemManager
 */
MemManager::MemVectorsPtr MemManager::GetMemByTable(
    const std::string &table_id) {
    auto memIt = mem_id_map_.find(table_id);
    if (memIt != mem_id_map_.end()) {
        return memIt->second;
    }

    meta::TableFileSchema table_file;
    table_file.table_id_ = table_id;
    auto status = meta_->CreateTableFile(table_file);
    if (!status.ok()) {
        return nullptr;
    }

    mem_id_map_[table_id] = MemVectorsPtr(new MemVectors(meta_, table_file, options_));
    return mem_id_map_[table_id];
}

Status MemManager::InsertVectors(const std::string &table_id_,
                                 size_t n_,
                                 const float *vectors_,
                                 IDNumbers &vector_ids_) {

<<<<<<< HEAD
    LOG(DEBUG) << "MemManager::InsertVectors: mutable mem = " << GetCurrentMutableMem() <<
               ", immutable mem = " << GetCurrentImmutableMem() << ", total mem = " << GetCurrentMem();

=======
>>>>>>> a7766318
    std::unique_lock<std::mutex> lock(mutex_);

    return InsertVectorsNoLock(table_id_, n_, vectors_, vector_ids_);
}

Status MemManager::InsertVectorsNoLock(const std::string &table_id,
                                       size_t n,
                                       const float *vectors,
                                       IDNumbers &vector_ids) {

    MemVectorsPtr mem = GetMemByTable(table_id);
    if (mem == nullptr) {
        return Status::NotFound("Group " + table_id + " not found!");
    }

    //makesure each file size less than index_trigger_size
    if (mem->Size() > options_.index_trigger_size) {
        std::unique_lock<std::mutex> lock(serialization_mtx_);
        immu_mem_list_.push_back(mem);
        mem_id_map_.erase(table_id);
        return InsertVectorsNoLock(table_id, n, vectors, vector_ids);
    } else {
        return mem->Add(n, vectors, vector_ids);
    }
}

Status MemManager::ToImmutable() {
    std::unique_lock<std::mutex> lock(mutex_);
    MemIdMap temp_map;
    for (auto &kv: mem_id_map_) {
        if (kv.second->RowCount() == 0) {
            temp_map.insert(kv);
            continue;//empty vector, no need to serialize
        }
        immu_mem_list_.push_back(kv.second);
    }

    mem_id_map_.swap(temp_map);
    return Status::OK();
}

Status MemManager::Serialize(std::set<std::string> &table_ids) {
    ToImmutable();
    std::unique_lock<std::mutex> lock(serialization_mtx_);
    std::string table_id;
    table_ids.clear();
    for (auto &mem : immu_mem_list_) {
        mem->Serialize(table_id);
        table_ids.insert(table_id);
    }
    immu_mem_list_.clear();
    return Status::OK();
}

Status MemManager::EraseMemVector(const std::string &table_id) {
    {//erase MemVector from rapid-insert cache
        std::unique_lock<std::mutex> lock(mutex_);
        mem_id_map_.erase(table_id);
    }

    {//erase MemVector from serialize cache
        std::unique_lock<std::mutex> lock(serialization_mtx_);
        MemList temp_list;
        for (auto &mem : immu_mem_list_) {
            if (mem->TableId() != table_id) {
                temp_list.push_back(mem);
            }
        }
        immu_mem_list_.swap(temp_list);
    }

    return Status::OK();
}

size_t MemManager::GetCurrentMutableMem() {
    size_t totalMem = 0;
    for (auto &kv : mem_id_map_) {
        auto memVector = kv.second;
        totalMem += memVector->Size();
    }
    return totalMem;
}

size_t MemManager::GetCurrentImmutableMem() {
    size_t totalMem = 0;
    for (auto &memVector : immu_mem_list_) {
        totalMem += memVector->Size();
    }
    return totalMem;
}

size_t MemManager::GetCurrentMem() {
    return GetCurrentMutableMem() + GetCurrentImmutableMem();
}

} // namespace engine
} // namespace milvus
} // namespace zilliz<|MERGE_RESOLUTION|>--- conflicted
+++ resolved
@@ -83,14 +83,8 @@
 
     auto status = meta_->UpdateTableFile(schema_);
 
-<<<<<<< HEAD
-    LOG(DEBUG) << "New " << ((schema_.file_type_ == meta::TableFileSchema::RAW) ? "raw" : "to_index")
-               << " file " << schema_.file_id_ << " of size " << (double) (active_engine_->Size()) / (double) meta::M
-               << " M";
-=======
     ENGINE_LOG_DEBUG << "New " << ((schema_.file_type_ == meta::TableFileSchema::RAW) ? "raw" : "to_index")
                << " file " << schema_.file_id_ << " of size " << active_engine_->Size() << " bytes";
->>>>>>> a7766318
 
     if(options_.insert_cache_immediately_) {
         active_engine_->Cache();
@@ -132,12 +126,6 @@
                                  const float *vectors_,
                                  IDNumbers &vector_ids_) {
 
-<<<<<<< HEAD
-    LOG(DEBUG) << "MemManager::InsertVectors: mutable mem = " << GetCurrentMutableMem() <<
-               ", immutable mem = " << GetCurrentImmutableMem() << ", total mem = " << GetCurrentMem();
-
-=======
->>>>>>> a7766318
     std::unique_lock<std::mutex> lock(mutex_);
 
     return InsertVectorsNoLock(table_id_, n_, vectors_, vector_ids_);
